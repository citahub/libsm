--- conflicted
+++ resolved
@@ -50,58 +50,6 @@
     }
     pre_vec
 }
-
-<<<<<<< HEAD
-// lazy_static! {
-//     static ref TABLE_1: Vec<Point> = {
-//         let mut table: Vec<Point> = Vec::new();
-//         let ctx = EccCtx::new();
-//         for i in 0..256 {
-//             let p1 = ctx
-//                 .mul_raw(&pre_vec_gen(i as u32), &ctx.generator().unwrap())
-//                 .unwrap();
-//             table.push(p1);
-//         }
-//         table
-//     };
-//     static ref TABLE_2: Vec<Point> = {
-//         let mut table: Vec<Point> = Vec::new();
-//         let ctx = EccCtx::new();
-//         for i in 0..256 {
-//             let p1 = ctx
-//                 .mul_raw(&pre_vec_gen2(i as u32), &ctx.generator().unwrap())
-//                 .unwrap();
-//             table.push(p1);
-//         }
-//         table
-//     };
-// }
-=======
-lazy_static! {
-    static ref TABLE_1: Vec<Point> = {
-        let mut table: Vec<Point> = Vec::new();
-        let ctx = EccCtx::new();
-        for i in 0..256 {
-            let p1 = ctx
-                .mul_raw_naf(&pre_vec_gen(i as u32), &ctx.generator().unwrap())
-                .unwrap();
-            table.push(p1);
-        }
-        table
-    };
-    static ref TABLE_2: Vec<Point> = {
-        let mut table: Vec<Point> = Vec::new();
-        let ctx = EccCtx::new();
-        for i in 0..256 {
-            let p1 = ctx
-                .mul_raw_naf(&pre_vec_gen2(i as u32), &ctx.generator().unwrap())
-                .unwrap();
-            table.push(p1);
-        }
-        table
-    };
-}
->>>>>>> 3ead619a
 
 impl EccCtx {
     pub fn new() -> EccCtx {
